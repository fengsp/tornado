--- conflicted
+++ resolved
@@ -37,9 +37,8 @@
 from tornado.iostream import StreamClosedError
 from tornado.log import gen_log, app_log
 from tornado import simple_httpclient
-<<<<<<< HEAD
 from tornado.tcpclient import TCPClient
-from tornado.util import bytes_type, unicode_type
+from tornado.util import bytes_type, unicode_type, _websocket_mask
 
 try:
     from urllib.parse import urlparse # py2
@@ -50,9 +49,6 @@
     xrange  # py2
 except NameError:
     xrange = range  # py3
-=======
-from tornado.util import bytes_type, unicode_type, _websocket_mask
->>>>>>> 67655497
 
 
 class WebSocketError(Exception):
@@ -990,43 +986,4 @@
     conn = WebSocketClientConnection(io_loop, request)
     if callback is not None:
         io_loop.add_future(conn.connect_future, callback)
-<<<<<<< HEAD
-    return conn.connect_future
-
-
-def _websocket_mask_python(mask, data):
-    """Websocket masking function.
-
-    `mask` is a `bytes` object of length 4; `data` is a `bytes` object of any length.
-    Returns a `bytes` object of the same length as `data` with the mask applied
-    as specified in section 5.3 of RFC 6455.
-
-    This pure-python implementation may be replaced by an optimized version when available.
-    """
-    mask = array.array("B", mask)
-    unmasked = array.array("B", data)
-    for i in xrange(len(data)):
-        unmasked[i] = unmasked[i] ^ mask[i % 4]
-    if hasattr(unmasked, 'tobytes'):
-        # tostring was deprecated in py32.  It hasn't been removed,
-        # but since we turn on deprecation warnings in our tests
-        # we need to use the right one.
-        return unmasked.tobytes()
-    else:
-        return unmasked.tostring()
-
-if (os.environ.get('TORNADO_NO_EXTENSION') or
-        os.environ.get('TORNADO_EXTENSION') == '0'):
-    # These environment variables exist to make it easier to do performance
-    # comparisons; they are not guaranteed to remain supported in the future.
-    _websocket_mask = _websocket_mask_python
-else:
-    try:
-        from tornado.speedups import websocket_mask as _websocket_mask
-    except ImportError:
-        if os.environ.get('TORNADO_EXTENSION') == '1':
-            raise
-        _websocket_mask = _websocket_mask_python
-=======
-    return conn.connect_future
->>>>>>> 67655497
+    return conn.connect_future